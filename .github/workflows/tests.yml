--- conflicted
+++ resolved
@@ -68,37 +68,6 @@
         # SKIP=ghjk-resolve pre-commit run --show-diff-on-failure --color=always --all-files
 
 
-<<<<<<< HEAD
-  # build-docker:
-  #     needs: changes
-  #     if: ${{ needs.changes.outputs.full == 'true' && !(github.event_name == 'workflow_dispatch' && inputs.tmate_enabled) }}
-  #     runs-on: ubuntu-latest
-  #     steps:
-  #       - uses: actions/checkout@v4
-  #       - uses: docker/setup-buildx-action@v3
-  #       - uses: docker/login-action@v3
-  #         with:
-  #           registry: ghcr.io
-  #           username: ${{ github.actor }}
-  #           password: ${{ secrets.GITHUB_TOKEN }}
-  #       - name: Sanitize Docker tag
-  #         id: vars
-  #         run: |
-  #           if [[ "${{ github.event_name }}" == "pull_request" ]]; then
-  #             REF="${{ github.head_ref }}"
-  #           else
-  #             REF="latest"
-  #           fi
-  #           echo "TAG=$(echo "$REF" | tr '/' '-')" >> $GITHUB_ENV
-  #       - name: Build and push herald
-  #         uses: docker/build-push-action@v6
-  #         with:
-  #           context: .
-  #           file: ./Dockerfile
-  #           platforms: linux/amd64,linux/arm64
-  #           push: true
-  #           tags: ghcr.io/${{ github.repository_owner }}/herald:${{ env.TAG }}
-=======
   build-docker:
       needs: changes
       if: ${{ needs.changes.outputs.full == 'true' && !(github.event_name == 'workflow_dispatch' && inputs.tmate_enabled) }}
@@ -127,5 +96,4 @@
             file: ./Dockerfile
             platforms: linux/amd64,linux/arm64
             push: true
-            tags: ghcr.io/${{ github.repository_owner }}/herald:${{ env.TAG }}
->>>>>>> 942a0370
+            tags: ghcr.io/${{ github.repository_owner }}/herald:${{ env.TAG }}