import { Hono } from "@hono/hono";

import { configInit, envVarsConfig, globalConfig } from "./config/mod.ts";
import { getLogger, reportToSentry, setupLoggers } from "./utils/log.ts";
import { resolveHandler } from "./backends/mod.ts";
import { HTTPException } from "./types/http-exception.ts";
import * as Sentry from "sentry";
<<<<<<< HEAD
import { verifyServiceAccountToken } from "./auth/mod.ts";
// import { taskHandler } from "./backends/tasks.ts";
=======
import { decodeToken } from "./auth/mod.ts";
import { initializeTaskHandler } from "./backends/tasks.ts";
>>>>>>> 7bc8e7f6

// setup
await configInit();
setupLoggers();

// Sentry setup
Sentry.init({
  dsn: envVarsConfig.sentry_dsn,
  release: envVarsConfig.version,
  environment: envVarsConfig.env === "DEV" ? "development" : "production",
  sampleRate: envVarsConfig.sentry_sample_rate,
  tracesSampleRate: envVarsConfig.sentry_traces_sample_rate,
  // integrations: [
  //   new Sentry.Integrations.Context({
  //     app: true,
  //     os: true,
  //     device: true,
  //     culture: true,
  //   }),
  // ],
  debug: true,
});
self.addEventListener("error", (event: ErrorEvent) => {
  Sentry.captureException(event.error);
});

self.addEventListener("unhandledrejection", (event: PromiseRejectionEvent) => {
  Sentry.captureException(event.reason);
});

const app = new Hono();
const logger = getLogger(import.meta);

app.all("/*", async (c) => {
  const path = c.req.path;
  let logMsg = `Receieved request on ${c.req.url}`;
  logger.debug(logMsg);

  if (path === "/health-check") {
    // TODO: thorough health check,
    const healthStatus = "Ok";
    logMsg = `Health Check Complete: ${healthStatus}`;

    logger.info(logMsg);
    return c.text(healthStatus, 200);
  }

  if (path === "/") {
    return c.text("Proxy is running...", 200);
  }

  const token = c.req.header("Authorization");
  if (!token) {
    const errMessage = "No token provided";
    throw new HTTPException(401, {
      message: errMessage,
    });
  }
  const serviceAccountName = await verifyServiceAccountToken(
    token,
  );

  const response = await resolveHandler(c, serviceAccountName);
  return response;
});

app.notFound((c) => {
  const errMessage = `Resource not found: ${c.req.url}`;
  logger.warn(errMessage);
  reportToSentry(errMessage);
  return c.text("Not Found", 404);
});

app.onError((err, c) => {
  if (err instanceof HTTPException) {
    // Get the custom response
    const errResponse = err.getResponse();

    return errResponse;
  }

  const errMessage = "Something wrong happened in the proxy.";
  logger.error(errMessage);
  reportToSentry(errMessage);
  return c.text(errMessage);
});

await initializeTaskHandler();

Deno.serve({ port: globalConfig.port }, app.fetch);

export default app;<|MERGE_RESOLUTION|>--- conflicted
+++ resolved
@@ -5,13 +5,8 @@
 import { resolveHandler } from "./backends/mod.ts";
 import { HTTPException } from "./types/http-exception.ts";
 import * as Sentry from "sentry";
-<<<<<<< HEAD
 import { verifyServiceAccountToken } from "./auth/mod.ts";
-// import { taskHandler } from "./backends/tasks.ts";
-=======
-import { decodeToken } from "./auth/mod.ts";
 import { initializeTaskHandler } from "./backends/tasks.ts";
->>>>>>> 7bc8e7f6
 
 // setup
 await configInit();
