import { getLogger, setupLoggers } from "../utils/log.ts";
import { processTask } from "./mirror.ts";
import { MirrorTask } from "./types.ts";
import { configInit } from "../config/mod.ts";
import { inWorker } from "../utils/mod.ts";
<<<<<<< HEAD
import { HeraldContext } from "../types/mod.ts";
import { TASK_QUEUE_DB } from "../constants/message.ts";
import { TASK_TIMEOUT } from "../constants/time.ts";
=======
import { MirrorTaskMessage } from "./tasks.ts";
import { Bucket } from "../buckets/mod.ts";
>>>>>>> 93005c1f

if (inWorker()) {
  await configInit();
  setupLoggers();
}

<<<<<<< HEAD
interface StartMessage {
  ctx: HeraldContext;
=======
function convertMessageToTask(
  msg: MessageEvent<MirrorTaskMessage>,
): MirrorTask {
  return {
    mainBucketConfig: Bucket.fromJSON(msg.data.mainBucketConfig),
    backupBucketConfig: Bucket.fromJSON(msg.data.backupBucketConfig),
    command: msg.data.command,
    originalRequest: msg.data.originalRequest,
    nonce: msg.data.nonce,
  };
>>>>>>> 93005c1f
}

self.onmessage = onMsg;
self.postMessage(`Worker started ${self.name}`);

<<<<<<< HEAD
async function onMsg(msg: MessageEvent<StartMessage>) {
=======
async function onMsg(msg: MessageEvent<MirrorTaskMessage>) {
  const task = convertMessageToTask(msg);
>>>>>>> 93005c1f
  const logger = getLogger(import.meta);
  logger.info(`Worker started listening to tasks for bucket: ${name}`);
  const ctx = msg.data.ctx;
  const dbName = `${name}_${TASK_QUEUE_DB}`;
  const kv = await Deno.openKv(dbName);
  kv.listenQueue(async (task: MirrorTask) => {
    logger.info(`Dequeued task: ${task.command}`);

    try {
      const timeoutPromise = new Promise((_, reject) => {
        setTimeout(() => reject(new Error("Task timeout")), TASK_TIMEOUT);
      });

      const _ = await Promise.race([
        processTask(ctx, task),
        timeoutPromise,
      ]);

      logger.info(`Task completed: ${task.command}`);
    } catch (error) {
      logger.error(`Task failed: ${(error as Error).message}`);
    }
  });
}<|MERGE_RESOLUTION|>--- conflicted
+++ resolved
@@ -1,54 +1,66 @@
 import { getLogger, setupLoggers } from "../utils/log.ts";
 import { processTask } from "./mirror.ts";
-import { MirrorTask } from "./types.ts";
-import { configInit } from "../config/mod.ts";
+import { MirrorableCommands, MirrorTask } from "./types.ts";
+import { configInit, S3Config } from "../config/mod.ts";
 import { inWorker } from "../utils/mod.ts";
-<<<<<<< HEAD
 import { HeraldContext } from "../types/mod.ts";
 import { TASK_QUEUE_DB } from "../constants/message.ts";
 import { TASK_TIMEOUT } from "../constants/time.ts";
-=======
-import { MirrorTaskMessage } from "./tasks.ts";
 import { Bucket } from "../buckets/mod.ts";
->>>>>>> 93005c1f
+import { SwiftConfig } from "../config/types.ts";
 
 if (inWorker()) {
   await configInit();
   setupLoggers();
 }
 
-<<<<<<< HEAD
+interface MirrorTaskMessage {
+  mainBucketConfig: {
+    _name: string;
+    _config: S3Config | SwiftConfig;
+    replicas: object[];
+    _typ: string;
+    _backend: string;
+  };
+  backupBucketConfig: {
+    _name: string;
+    _config: S3Config | SwiftConfig;
+    replicas: object[];
+    _typ: string;
+    _backend: string;
+  };
+  command: MirrorableCommands;
+  originalRequest: Record<string, unknown>;
+  nonce: string;
+}
+
+function convertMessageToTask(
+  msg: MirrorTaskMessage,
+): MirrorTask {
+  return {
+    mainBucketConfig: Bucket.fromJSON(msg.mainBucketConfig),
+    backupBucketConfig: Bucket.fromJSON(msg.backupBucketConfig),
+    command: msg.command,
+    originalRequest: msg.originalRequest,
+    nonce: msg.nonce,
+  };
+}
+
 interface StartMessage {
   ctx: HeraldContext;
-=======
-function convertMessageToTask(
-  msg: MessageEvent<MirrorTaskMessage>,
-): MirrorTask {
-  return {
-    mainBucketConfig: Bucket.fromJSON(msg.data.mainBucketConfig),
-    backupBucketConfig: Bucket.fromJSON(msg.data.backupBucketConfig),
-    command: msg.data.command,
-    originalRequest: msg.data.originalRequest,
-    nonce: msg.data.nonce,
-  };
->>>>>>> 93005c1f
 }
 
 self.onmessage = onMsg;
 self.postMessage(`Worker started ${self.name}`);
 
-<<<<<<< HEAD
 async function onMsg(msg: MessageEvent<StartMessage>) {
-=======
-async function onMsg(msg: MessageEvent<MirrorTaskMessage>) {
-  const task = convertMessageToTask(msg);
->>>>>>> 93005c1f
   const logger = getLogger(import.meta);
   logger.info(`Worker started listening to tasks for bucket: ${name}`);
   const ctx = msg.data.ctx;
   const dbName = `${name}_${TASK_QUEUE_DB}`;
   const kv = await Deno.openKv(dbName);
-  kv.listenQueue(async (task: MirrorTask) => {
+  kv.listenQueue(async (item: MirrorTaskMessage) => {
+    const task = convertMessageToTask(item);
     logger.info(`Dequeued task: ${task.command}`);
 
     try {
